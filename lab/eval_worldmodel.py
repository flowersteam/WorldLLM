import argparse
import gc
import json
import os
import sys
from typing import Any, Dict, List, Optional

import gymnasium
import torch
from tqdm import tqdm

from worldllm_envs.base import BaseWrapper, RandomAgent, Trajectory
from worldllm_envs.playground.playground_text_wrapper import PerfectAgent

sys.path.insert(0, os.path.abspath(os.path.join(os.path.dirname(__file__), "..")))


from utils.utils_llm import (
    Statistician,
    build_stat_prompt_info,
    compute_likelihood,
    load_transformers,
)


def flatten_list(l):
    """Flatten list of list"""
    return [item for sublist in l for item in sublist]


def concatenate_third_axis(score1, score2):
    """Concatenate two 4D lists along the third axis"""
    # Ensure both lists have the same number of outer lists
    if len(score1) != len(score2):
        raise ValueError("The outer lists must have the same length")

    concatenated_list = []
    for inner_list1, inner_list2 in zip(score1, score2):
        # Ensure both inner lists have the same number of sublists
        if len(inner_list1) != len(inner_list2):
            raise ValueError("The inner lists must have the same length")

        concatenated_inner_list = []
        for sublist1, sublist2 in zip(inner_list1, inner_list2):
            # Concatenate along axis 2
            concatenated_sublist = sublist1 + sublist2
            concatenated_inner_list.append(concatenated_sublist)

        concatenated_list.append(concatenated_inner_list)

    return concatenated_list


CONFIG_LLM = {
    "use_unsloth": False,
    "model_params": {},
    "tokenizer_params": {},
    "is_quantized": True,
    "max_seq_len": 4096,
    "generation_kwargs": {"cache_implementation": None, "cache_config": None},
    "chat_template": "{{ bos_token }}{% for message in messages %}{% if (message['role'] == 'system') %}{{'<|system|>' + '\n' + message['content'] + '<|end|>' + '\n'}}{% elif (message['role'] == 'user') %}{{'<|user|>' + '\n' + message['content'] + '<|end|>' + '\n' + '<|assistant|>' + '\n'}}{% elif message['role'] == 'assistant' %}{{message['content'] + '<|end|>' + '\n'}}{% endif %}{% endfor %}",
}

if __name__ == "__main__":
    parser = argparse.ArgumentParser()
    parser.add_argument(
        "--output-name",
        "-o",
        type=str,
        default="scores_modified.json",
        help="Name of the output file",
    )
    parser.add_argument(
        "--nb-episodes",
        "-n",
        type=int,
        default=3,
        help="Number of episodes for each agent. Need to be the same as the one used for the testset",
    )
    parser.add_argument(
        "--batch-size", "-b", type=int, default=30, help="batch size of the model"
    )
    parser.add_argument(
        "--seed",
        "-s",
        type=int,
        default=42,
        help="Seed for the environment. Need to be the same as the one used for the testset",
    )
    parser.add_argument(
        "--finetuned_model_paths",
        action="append",
        help="Paths to the finetuned models",
    )
    parser.add_argument(
        "--finetuned_model_names",
        action="append",
        help="Saved names of the finetuned models",
    )
    parser.add_argument(
        "--base_model_path",
        type=str,
    )
    args = parser.parse_args()

    # Add configs to test
    configs: List[Dict[str, Any]] = []
    all_rules_to_test: List[List[Optional[str]]] = []
    all_algorithm_used: List[List[Optional[str]]] = []
    # region Add not finetuned LLM
    configs.append(CONFIG_LLM | {"name": args.base_model_path})
    rules_to_test = []
    if len(rules_to_test) > 0:
        all_rules_to_test.append(rules_to_test)
        algorithm_used: List[Optional[str]] = []
        for key in []:
            algorithm_used.extend([key] * 8)
        all_algorithm_used.append(algorithm_used)
        assert len(rules_to_test) == len(algorithm_used)
    # endregion

    # region Add finetuned LLM
    if (
        args.finetuned_model_paths is not None
        and args.finetuned_model_names is not None
    ):
        for model_path, algo_name in zip(
            args.finetuned_model_paths, args.finetuned_model_names
        ):
<<<<<<< HEAD
            configs.append(
                {
                    "name": args.finetuned_model_paths,
                    "use_unsloth": False,
                    "model_params": {},
                    "tokenizer_params": {},
                    "is_quantized": True,
                    "max_seq_len": 4096,
                    "generation_kwargs": {"cache_implementation": None, "cache_config": None},
                    "chat_template": "{{ bos_token }}{% for message in messages %}{% if (message['role'] == 'system') %}{{'<|system|>' + '\n' + message['content'] + '<|end|>' + '\n'}}{% elif (message['role'] == 'user') %}{{'<|user|>' + '\n' + message['content'] + '<|end|>' + '\n' + '<|assistant|>' + '\n'}}{% elif message['role'] == 'assistant' %}{{message['content'] + '<|end|>' + '\n'}}{% endif %}{% endfor %}",
                }
            )
=======
            configs.append(CONFIG_LLM | {"name": model_path})
>>>>>>> 0d32b079
            all_rules_to_test.append([None])
            all_algorithm_used.append([algo_name])
    # endregion
    # # Main loop to evaluate the different world models
    all_scores = []
    all_index = []
    all_transitions_type = []
    all_possible_mask = []
    print(f"{len(rules_to_test)} world models to evaluate.")
    for incr, (config, rules_to_test, algorithm_used) in enumerate(
        zip(configs, all_rules_to_test, all_algorithm_used)
    ):
        print("Evaluating model", config["name"])
        print(f"Number of rules to test: {len(rules_to_test)}")
        # Load the environment
        env: BaseWrapper = gymnasium.make(
            "worldllm_envs/PlaygroundText-v1",
            **{"seed": args.seed, "test_dataset_path": None, "max_steps": 30},
        )
        new_rule = env.unwrapped.generate_rule(
            "Grow any small_herbivorous then grow any big_herbivorous"
        )
        env.reset(options={"rule": new_rule})
        # Load the LLM
        world_model = load_transformers(config)
        stat_prompt_info = build_stat_prompt_info(
            world_model,
            env.unwrapped.get_message_info(),
            "You like doing a lot of puzzles. Please answer with a brief answer and be as precise as you can.",
            args.batch_size,
        )
        statistician = Statistician(
            world_model[0],
            world_model[1],
            stat_prompt_info,
        )
        # Add all the abstract trajectories
        statistician.prompt_info.discovered_transitions = (
            env.unwrapped.get_all_transition_to_prompt()
        )
        # Create the different agents
        perfect_agent_sh = PerfectAgent(
            env.action_space, curriculum_goals=["Grow any small_herbivorous"]
        )
        perfect_agent_shbh = PerfectAgent(
            env.action_space,
            curriculum_goals=[
                "Grow any small_herbivorous then grow any big_herbivorous"
            ],
        )
        random_agent = RandomAgent(env.action_space)
        nb_episodes = args.nb_episodes
        pbar = tqdm(range(3 * nb_episodes), desc="Generating trajectories")
        episode_counter = 0
        all_score_config = []
        for agent in [perfect_agent_sh, perfect_agent_shbh, random_agent]:
            for _ in range(nb_episodes):
                all_scores_per_episode = []
                all_index_per_episode = []
                all_transitions_type_per_episode = []
                all_possible_mask_per_episode = []
                obs, info = env.reset()
                reset_info = {"pipeline_progression": 0}
                info.update(reset_info)
                # Compute plan
                agent.reset(info)
                done = False
                while not done:
                    # Record inputs from keyboard
                    # Print possible actions
                    action, agent_done = agent(obs, **info)
                    all_transitions, transitions_type, possible_transition_mask = (
                        env.unwrapped.get_all_possible_transitions()
                    )
                    # Get the score of the LLM for all transitions
                    lst_possible_trajectories = [
                        Trajectory(
                            lst_obs=[
                                info["trajectory_obs_text"][-1],
                                "",
                            ],  # We don't use the last observation
                            lst_act=[env.action_to_text(action)],
                            lst_diff=[transition],
                        )
                        for transition in all_transitions
                    ]
                    (_, logp), _ = compute_likelihood(
                        statistician,
                        rules_to_test,
                        lst_possible_trajectories,
                        return_all_logp=True,
                    )
                    all_scores_per_episode.append(logp.tolist())
                    all_transitions_type_per_episode.append(transitions_type)
                    all_possible_mask_per_episode.append(possible_transition_mask)
                    obs, reward, terminated, truncated, info = env.step(action)
                    true_diff = info["trajectory_diff_text"][-1]
                    index_true = all_transitions.index(true_diff)
                    all_index_per_episode.append(index_true)
                    done = terminated or truncated or agent_done
                pbar.update(1)
                all_score_config.append(all_scores_per_episode)
                if incr == 0:
                    all_index.append(all_index_per_episode)
                    all_transitions_type.append(all_transitions_type_per_episode)
                    all_possible_mask.append(all_possible_mask_per_episode)
                else:
                    # Check if the same transitions
                    assert all_index_per_episode == all_index[episode_counter]
                    assert (
                        all_transitions_type_per_episode
                        == all_transitions_type[episode_counter]
                    )
                    assert (
                        all_possible_mask_per_episode
                        == all_possible_mask[episode_counter]
                    )
                episode_counter += 1
        # Fusion score
        if incr == 0:
            all_scores = all_score_config
        else:
            all_scores = concatenate_third_axis(all_scores, all_score_config)

        # Empty gpu cache
        del statistician
        del stat_prompt_info
        del world_model
        gc.collect()
        torch.cuda.empty_cache()

    # Save the scores to json
    with open(args.output_name, "w", encoding="utf-8") as f:
        json.dump(
            {
                "scores": all_scores,
                "rules": flatten_list(all_rules_to_test),
                "algorithm_used": flatten_list(all_algorithm_used),
                "true_obs_index": all_index,
                "transition_type": all_transitions_type,
                "possible_transition_mask": [
                    [[int(z) for z in x] for x in y] for y in all_possible_mask
                ],
            },
            f,
        )

    print("Done.")<|MERGE_RESOLUTION|>--- conflicted
+++ resolved
@@ -122,27 +122,12 @@
     # region Add finetuned LLM
     if (
         args.finetuned_model_paths is not None
-        and args.finetuned_model_names is not None
+        and args.args.finetuned_model_paths is not None
     ):
         for model_path, algo_name in zip(
             args.finetuned_model_paths, args.finetuned_model_names
         ):
-<<<<<<< HEAD
-            configs.append(
-                {
-                    "name": args.finetuned_model_paths,
-                    "use_unsloth": False,
-                    "model_params": {},
-                    "tokenizer_params": {},
-                    "is_quantized": True,
-                    "max_seq_len": 4096,
-                    "generation_kwargs": {"cache_implementation": None, "cache_config": None},
-                    "chat_template": "{{ bos_token }}{% for message in messages %}{% if (message['role'] == 'system') %}{{'<|system|>' + '\n' + message['content'] + '<|end|>' + '\n'}}{% elif (message['role'] == 'user') %}{{'<|user|>' + '\n' + message['content'] + '<|end|>' + '\n' + '<|assistant|>' + '\n'}}{% elif message['role'] == 'assistant' %}{{message['content'] + '<|end|>' + '\n'}}{% endif %}{% endfor %}",
-                }
-            )
-=======
             configs.append(CONFIG_LLM | {"name": model_path})
->>>>>>> 0d32b079
             all_rules_to_test.append([None])
             all_algorithm_used.append([algo_name])
     # endregion
